// Copyright 2009 The Go Authors. All rights reserved.
// Use of this source code is governed by a BSD-style
// license that can be found in the LICENSE file.

package reflect

import (
	"math"
	"runtime"
	"unsafe"
)

<<<<<<< HEAD
const bigEndian = runtime.GOARCH == "power64" // can be smarter if we find more big-endian machines
=======
>>>>>>> af3868f1
const ptrSize = unsafe.Sizeof((*byte)(nil))
const cannotSet = "cannot set value obtained from unexported struct field"

// Value is the reflection interface to a Go value.
//
// Not all methods apply to all kinds of values.  Restrictions,
// if any, are noted in the documentation for each method.
// Use the Kind method to find out the kind of value before
// calling kind-specific methods.  Calling a method
// inappropriate to the kind of type causes a run time panic.
//
// The zero Value represents no value.
// Its IsValid method returns false, its Kind method returns Invalid,
// its String method returns "<invalid Value>", and all other methods panic.
// Most functions and methods never return an invalid value.
// If one does, its documentation states the conditions explicitly.
//
// A Value can be used concurrently by multiple goroutines provided that
// the underlying Go value can be used concurrently for the equivalent
// direct operations.
type Value struct {
	// typ holds the type of the value represented by a Value.
	typ *rtype

	// Pointer-valued data or, if flagIndir is set, pointer to data.
	// Valid when either flagIndir is set or typ.pointers() is true.
	ptr unsafe.Pointer

	// flag holds metadata about the value.
	// The lowest bits are flag bits:
	//	- flagRO: obtained via unexported field, so read-only
	//	- flagIndir: val holds a pointer to the data
	//	- flagAddr: v.CanAddr is true (implies flagIndir)
	//	- flagMethod: v is a method value.
	// The next five bits give the Kind of the value.
	// This repeats typ.Kind() except for method values.
	// The remaining 23+ bits give a method number for method values.
	// If flag.kind() != Func, code can assume that flagMethod is unset.
	// If ifaceIndir(typ), code can assume that flagIndir is set.
	flag

	// A method value represents a curried method invocation
	// like r.Read for some receiver r.  The typ+val+flag bits describe
	// the receiver r, but the flag's Kind bits say Func (methods are
	// functions), and the top bits of the flag give the method number
	// in r's type's method table.
}

type flag uintptr

const (
	flagKindWidth        = 5 // there are 27 kinds
	flagKindMask    flag = 1<<flagKindWidth - 1
	flagRO          flag = 1 << 5
	flagIndir       flag = 1 << 6
	flagAddr        flag = 1 << 7
	flagMethod      flag = 1 << 8
	flagMethodShift      = 9
)

func (f flag) kind() Kind {
	return Kind(f & flagKindMask)
}

// pointer returns the underlying pointer represented by v.
// v.Kind() must be Ptr, Map, Chan, Func, or UnsafePointer
func (v Value) pointer() unsafe.Pointer {
	if v.typ.size != ptrSize || !v.typ.pointers() {
		panic("can't call pointer on a non-pointer Value")
	}
	if v.flag&flagIndir != 0 {
		return *(*unsafe.Pointer)(v.ptr)
	}
	return v.ptr
}

// packEface converts v to the empty interface.
func packEface(v Value) interface{} {
	t := v.typ
	var i interface{}
	e := (*emptyInterface)(unsafe.Pointer(&i))
	// First, fill in the data portion of the interface.
	switch {
	case ifaceIndir(t):
		if v.flag&flagIndir == 0 {
			panic("bad indir")
		}
		// Value is indirect, and so is the interface we're making.
		ptr := v.ptr
		if v.flag&flagAddr != 0 {
			// TODO: pass safe boolean from valueInterface so
			// we don't need to copy if safe==true?
			c := unsafe_New(t)
			memmove(c, ptr, t.size)
			ptr = c
		}
		e.word = ptr
	case v.flag&flagIndir != 0:
		// Value is indirect, but interface is direct.  We need
		// to load the data at v.ptr into the interface data word.
		e.word = *(*unsafe.Pointer)(v.ptr)
	default:
		// Value is direct, and so is the interface.
		e.word = v.ptr
	}
	// Now, fill in the type portion.  We're very careful here not
	// to have any operation between the e.word and e.typ assignments
	// that would let the garbage collector observe the partially-built
	// interface value.
	e.typ = t
	return i
}

// unpackEface converts the empty interface i to a Value.
func unpackEface(i interface{}) Value {
	e := (*emptyInterface)(unsafe.Pointer(&i))
	// NOTE: don't read e.word until we know whether it is really a pointer or not.
	t := e.typ
	if t == nil {
		return Value{}
	}
	f := flag(t.Kind())
	if ifaceIndir(t) {
		f |= flagIndir
	}
	return Value{t, unsafe.Pointer(e.word), f}
}

// A ValueError occurs when a Value method is invoked on
// a Value that does not support it.  Such cases are documented
// in the description of each method.
type ValueError struct {
	Method string
	Kind   Kind
}

func (e *ValueError) Error() string {
	if e.Kind == 0 {
		return "reflect: call of " + e.Method + " on zero Value"
	}
	return "reflect: call of " + e.Method + " on " + e.Kind.String() + " Value"
}

// methodName returns the name of the calling method,
// assumed to be two stack frames above.
func methodName() string {
	pc, _, _, _ := runtime.Caller(2)
	f := runtime.FuncForPC(pc)
	if f == nil {
		return "unknown method"
	}
	return f.Name()
}

// emptyInterface is the header for an interface{} value.
type emptyInterface struct {
	typ  *rtype
	word unsafe.Pointer
}

// nonEmptyInterface is the header for a interface value with methods.
type nonEmptyInterface struct {
	// see ../runtime/iface.c:/Itab
	itab *struct {
		ityp   *rtype // static interface type
		typ    *rtype // dynamic concrete type
		link   unsafe.Pointer
		bad    int32
		unused int32
		fun    [100000]unsafe.Pointer // method table
	}
	word unsafe.Pointer
}

// mustBe panics if f's kind is not expected.
// Making this a method on flag instead of on Value
// (and embedding flag in Value) means that we can write
// the very clear v.mustBe(Bool) and have it compile into
// v.flag.mustBe(Bool), which will only bother to copy the
// single important word for the receiver.
func (f flag) mustBe(expected Kind) {
	if f.kind() != expected {
		panic(&ValueError{methodName(), f.kind()})
	}
}

// mustBeExported panics if f records that the value was obtained using
// an unexported field.
func (f flag) mustBeExported() {
	if f == 0 {
		panic(&ValueError{methodName(), 0})
	}
	if f&flagRO != 0 {
		panic("reflect: " + methodName() + " using value obtained using unexported field")
	}
}

// mustBeAssignable panics if f records that the value is not assignable,
// which is to say that either it was obtained using an unexported field
// or it is not addressable.
func (f flag) mustBeAssignable() {
	if f == 0 {
		panic(&ValueError{methodName(), Invalid})
	}
	// Assignable if addressable and not read-only.
	if f&flagRO != 0 {
		panic("reflect: " + methodName() + " using value obtained using unexported field")
	}
	if f&flagAddr == 0 {
		panic("reflect: " + methodName() + " using unaddressable value")
	}
}

// Addr returns a pointer value representing the address of v.
// It panics if CanAddr() returns false.
// Addr is typically used to obtain a pointer to a struct field
// or slice element in order to call a method that requires a
// pointer receiver.
func (v Value) Addr() Value {
	if v.flag&flagAddr == 0 {
		panic("reflect.Value.Addr of unaddressable value")
	}
	return Value{v.typ.ptrTo(), v.ptr, (v.flag & flagRO) | flag(Ptr)}
}

// Bool returns v's underlying value.
// It panics if v's kind is not Bool.
func (v Value) Bool() bool {
	v.mustBe(Bool)
	return *(*bool)(v.ptr)
}

// Bytes returns v's underlying value.
// It panics if v's underlying value is not a slice of bytes.
func (v Value) Bytes() []byte {
	v.mustBe(Slice)
	if v.typ.Elem().Kind() != Uint8 {
		panic("reflect.Value.Bytes of non-byte slice")
	}
	// Slice is always bigger than a word; assume flagIndir.
	return *(*[]byte)(v.ptr)
}

// runes returns v's underlying value.
// It panics if v's underlying value is not a slice of runes (int32s).
func (v Value) runes() []rune {
	v.mustBe(Slice)
	if v.typ.Elem().Kind() != Int32 {
		panic("reflect.Value.Bytes of non-rune slice")
	}
	// Slice is always bigger than a word; assume flagIndir.
	return *(*[]rune)(v.ptr)
}

// CanAddr returns true if the value's address can be obtained with Addr.
// Such values are called addressable.  A value is addressable if it is
// an element of a slice, an element of an addressable array,
// a field of an addressable struct, or the result of dereferencing a pointer.
// If CanAddr returns false, calling Addr will panic.
func (v Value) CanAddr() bool {
	return v.flag&flagAddr != 0
}

// CanSet returns true if the value of v can be changed.
// A Value can be changed only if it is addressable and was not
// obtained by the use of unexported struct fields.
// If CanSet returns false, calling Set or any type-specific
// setter (e.g., SetBool, SetInt64) will panic.
func (v Value) CanSet() bool {
	return v.flag&(flagAddr|flagRO) == flagAddr
}

// Call calls the function v with the input arguments in.
// For example, if len(in) == 3, v.Call(in) represents the Go call v(in[0], in[1], in[2]).
// Call panics if v's Kind is not Func.
// It returns the output results as Values.
// As in Go, each input argument must be assignable to the
// type of the function's corresponding input parameter.
// If v is a variadic function, Call creates the variadic slice parameter
// itself, copying in the corresponding values.
func (v Value) Call(in []Value) []Value {
	v.mustBe(Func)
	v.mustBeExported()
	return v.call("Call", in)
}

// CallSlice calls the variadic function v with the input arguments in,
// assigning the slice in[len(in)-1] to v's final variadic argument.
// For example, if len(in) == 3, v.Call(in) represents the Go call v(in[0], in[1], in[2]...).
// Call panics if v's Kind is not Func or if v is not variadic.
// It returns the output results as Values.
// As in Go, each input argument must be assignable to the
// type of the function's corresponding input parameter.
func (v Value) CallSlice(in []Value) []Value {
	v.mustBe(Func)
	v.mustBeExported()
	return v.call("CallSlice", in)
}

var callGC bool // for testing; see TestCallMethodJump

func (v Value) call(op string, in []Value) []Value {
	// Get function pointer, type.
	t := v.typ
	var (
		fn       unsafe.Pointer
		rcvr     Value
		rcvrtype *rtype
	)
	if v.flag&flagMethod != 0 {
		rcvr = v
		rcvrtype, t, fn = methodReceiver(op, v, int(v.flag)>>flagMethodShift)
	} else if v.flag&flagIndir != 0 {
		fn = *(*unsafe.Pointer)(v.ptr)
	} else {
		fn = v.ptr
	}

	if fn == nil {
		panic("reflect.Value.Call: call of nil function")
	}

	isSlice := op == "CallSlice"
	n := t.NumIn()
	if isSlice {
		if !t.IsVariadic() {
			panic("reflect: CallSlice of non-variadic function")
		}
		if len(in) < n {
			panic("reflect: CallSlice with too few input arguments")
		}
		if len(in) > n {
			panic("reflect: CallSlice with too many input arguments")
		}
	} else {
		if t.IsVariadic() {
			n--
		}
		if len(in) < n {
			panic("reflect: Call with too few input arguments")
		}
		if !t.IsVariadic() && len(in) > n {
			panic("reflect: Call with too many input arguments")
		}
	}
	for _, x := range in {
		if x.Kind() == Invalid {
			panic("reflect: " + op + " using zero Value argument")
		}
	}
	for i := 0; i < n; i++ {
		if xt, targ := in[i].Type(), t.In(i); !xt.AssignableTo(targ) {
			panic("reflect: " + op + " using " + xt.String() + " as type " + targ.String())
		}
	}
	if !isSlice && t.IsVariadic() {
		// prepare slice for remaining values
		m := len(in) - n
		slice := MakeSlice(t.In(n), m, m)
		elem := t.In(n).Elem()
		for i := 0; i < m; i++ {
			x := in[n+i]
			if xt := x.Type(); !xt.AssignableTo(elem) {
				panic("reflect: cannot use " + xt.String() + " as type " + elem.String() + " in " + op)
			}
			slice.Index(i).Set(x)
		}
		origIn := in
		in = make([]Value, n+1)
		copy(in[:n], origIn)
		in[n] = slice
	}

	nin := len(in)
	if nin != t.NumIn() {
		panic("reflect.Value.Call: wrong argument count")
	}
	nout := t.NumOut()

	// Compute frame type, allocate a chunk of memory for frame
	frametype, _, retOffset, _ := funcLayout(t, rcvrtype)
	args := unsafe_New(frametype)
	off := uintptr(0)

	// Copy inputs into args.
	if rcvrtype != nil {
		storeRcvr(rcvr, args)
		off = ptrSize
	}
	for i, v := range in {
		v.mustBeExported()
		targ := t.In(i).(*rtype)
		a := uintptr(targ.align)
		off = (off + a - 1) &^ (a - 1)
		n := targ.size
		addr := unsafe.Pointer(uintptr(args) + off)
		v = v.assignTo("reflect.Value.Call", targ, addr)
		if v.flag&flagIndir != 0 {
			memmove(addr, v.ptr, n)
		} else {
			*(*unsafe.Pointer)(addr) = v.ptr
		}
		off += n
	}

	// Call.
	call(fn, args, uint32(frametype.size), uint32(retOffset))

	// For testing; see TestCallMethodJump.
	if callGC {
		runtime.GC()
	}

	// Copy return values out of args.
	ret := make([]Value, nout)
	off = retOffset
	for i := 0; i < nout; i++ {
		tv := t.Out(i)
		a := uintptr(tv.Align())
		off = (off + a - 1) &^ (a - 1)
		fl := flagIndir | flag(tv.Kind())
		ret[i] = Value{tv.common(), unsafe.Pointer(uintptr(args) + off), fl}
		off += tv.Size()
	}

	return ret
}

// callReflect is the call implementation used by a function
// returned by MakeFunc. In many ways it is the opposite of the
// method Value.call above. The method above converts a call using Values
// into a call of a function with a concrete argument frame, while
// callReflect converts a call of a function with a concrete argument
// frame into a call using Values.
// It is in this file so that it can be next to the call method above.
// The remainder of the MakeFunc implementation is in makefunc.go.
//
// NOTE: This function must be marked as a "wrapper" in the generated code,
// so that the linker can make it work correctly for panic and recover.
// The gc compilers know to do that for the name "reflect.callReflect".
func callReflect(ctxt *makeFuncImpl, frame unsafe.Pointer) {
	ftyp := ctxt.typ
	f := ctxt.fn

	// Copy argument frame into Values.
	ptr := frame
	off := uintptr(0)
	in := make([]Value, 0, len(ftyp.in))
	for _, arg := range ftyp.in {
		typ := arg
		off += -off & uintptr(typ.align-1)
		addr := unsafe.Pointer(uintptr(ptr) + off)
		v := Value{typ, nil, flag(typ.Kind())}
		if ifaceIndir(typ) {
			// value cannot be inlined in interface data.
			// Must make a copy, because f might keep a reference to it,
			// and we cannot let f keep a reference to the stack frame
			// after this function returns, not even a read-only reference.
			v.ptr = unsafe_New(typ)
			memmove(v.ptr, addr, typ.size)
			v.flag |= flagIndir
		} else {
			v.ptr = *(*unsafe.Pointer)(addr)
		}
		in = append(in, v)
		off += typ.size
	}

	// Call underlying function.
	out := f(in)
	if len(out) != len(ftyp.out) {
		panic("reflect: wrong return count from function created by MakeFunc")
	}

	// Copy results back into argument frame.
	if len(ftyp.out) > 0 {
		off += -off & (ptrSize - 1)
		if runtime.GOARCH == "amd64p32" {
			off = align(off, 8)
		}
		for i, arg := range ftyp.out {
			typ := arg
			v := out[i]
			if v.typ != typ {
				panic("reflect: function created by MakeFunc using " + funcName(f) +
					" returned wrong type: have " +
					out[i].typ.String() + " for " + typ.String())
			}
			if v.flag&flagRO != 0 {
				panic("reflect: function created by MakeFunc using " + funcName(f) +
					" returned value obtained from unexported field")
			}
			off += -off & uintptr(typ.align-1)
			addr := unsafe.Pointer(uintptr(ptr) + off)
			if v.flag&flagIndir != 0 {
				memmove(addr, v.ptr, typ.size)
			} else {
				*(*unsafe.Pointer)(addr) = v.ptr
			}
			off += typ.size
		}
	}
}

// methodReceiver returns information about the receiver
// described by v. The Value v may or may not have the
// flagMethod bit set, so the kind cached in v.flag should
// not be used.
// The return value rcvrtype gives the method's actual receiver type.
// The return value t gives the method type signature (without the receiver).
// The return value fn is a pointer to the method code.
func methodReceiver(op string, v Value, methodIndex int) (rcvrtype, t *rtype, fn unsafe.Pointer) {
	i := methodIndex
	if v.typ.Kind() == Interface {
		tt := (*interfaceType)(unsafe.Pointer(v.typ))
		if uint(i) >= uint(len(tt.methods)) {
			panic("reflect: internal error: invalid method index")
		}
		m := &tt.methods[i]
		if m.pkgPath != nil {
			panic("reflect: " + op + " of unexported method")
		}
		iface := (*nonEmptyInterface)(v.ptr)
		if iface.itab == nil {
			panic("reflect: " + op + " of method on nil interface value")
		}
		rcvrtype = iface.itab.typ
		fn = unsafe.Pointer(&iface.itab.fun[i])
		t = m.typ
	} else {
		rcvrtype = v.typ
		ut := v.typ.uncommon()
		if ut == nil || uint(i) >= uint(len(ut.methods)) {
			panic("reflect: internal error: invalid method index")
		}
		m := &ut.methods[i]
		if m.pkgPath != nil {
			panic("reflect: " + op + " of unexported method")
		}
		fn = unsafe.Pointer(&m.ifn)
		t = m.mtyp
	}
	return
}

// v is a method receiver.  Store at p the word which is used to
// encode that receiver at the start of the argument list.
// Reflect uses the "interface" calling convention for
// methods, which always uses one word to record the receiver.
func storeRcvr(v Value, p unsafe.Pointer) {
	t := v.typ
	if t.Kind() == Interface {
		// the interface data word becomes the receiver word
		iface := (*nonEmptyInterface)(v.ptr)
		*(*unsafe.Pointer)(p) = unsafe.Pointer(iface.word)
	} else if v.flag&flagIndir != 0 && !ifaceIndir(t) {
		*(*unsafe.Pointer)(p) = *(*unsafe.Pointer)(v.ptr)
	} else {
		*(*unsafe.Pointer)(p) = v.ptr
	}
}

// align returns the result of rounding x up to a multiple of n.
// n must be a power of two.
func align(x, n uintptr) uintptr {
	return (x + n - 1) &^ (n - 1)
}

// callMethod is the call implementation used by a function returned
// by makeMethodValue (used by v.Method(i).Interface()).
// It is a streamlined version of the usual reflect call: the caller has
// already laid out the argument frame for us, so we don't have
// to deal with individual Values for each argument.
// It is in this file so that it can be next to the two similar functions above.
// The remainder of the makeMethodValue implementation is in makefunc.go.
//
// NOTE: This function must be marked as a "wrapper" in the generated code,
// so that the linker can make it work correctly for panic and recover.
// The gc compilers know to do that for the name "reflect.callMethod".
func callMethod(ctxt *methodValue, frame unsafe.Pointer) {
	rcvr := ctxt.rcvr
	rcvrtype, t, fn := methodReceiver("call", rcvr, ctxt.method)
	frametype, argSize, retOffset, _ := funcLayout(t, rcvrtype)

	// Make a new frame that is one word bigger so we can store the receiver.
	args := unsafe_New(frametype)

	// Copy in receiver and rest of args.
	storeRcvr(rcvr, args)
	memmove(unsafe.Pointer(uintptr(args)+ptrSize), frame, argSize-ptrSize)

	// Call.
	call(fn, args, uint32(frametype.size), uint32(retOffset))

	// Copy return values. On amd64p32, the beginning of return values
	// is 64-bit aligned, so the caller's frame layout (which doesn't have
	// a receiver) is different from the layout of the fn call, which has
	// a receiver.
	// Ignore any changes to args and just copy return values.
	callerRetOffset := retOffset - ptrSize
	if runtime.GOARCH == "amd64p32" {
		callerRetOffset = align(argSize-ptrSize, 8)
	}
	memmove(unsafe.Pointer(uintptr(frame)+callerRetOffset),
		unsafe.Pointer(uintptr(args)+retOffset), frametype.size-retOffset)
}

// funcName returns the name of f, for use in error messages.
func funcName(f func([]Value) []Value) string {
	pc := *(*uintptr)(unsafe.Pointer(&f))
	rf := runtime.FuncForPC(pc)
	if rf != nil {
		return rf.Name()
	}
	return "closure"
}

// Cap returns v's capacity.
// It panics if v's Kind is not Array, Chan, or Slice.
func (v Value) Cap() int {
	k := v.kind()
	switch k {
	case Array:
		return v.typ.Len()
	case Chan:
		return int(chancap(v.pointer()))
	case Slice:
		// Slice is always bigger than a word; assume flagIndir.
		return (*sliceHeader)(v.ptr).Cap
	}
	panic(&ValueError{"reflect.Value.Cap", v.kind()})
}

// Close closes the channel v.
// It panics if v's Kind is not Chan.
func (v Value) Close() {
	v.mustBe(Chan)
	v.mustBeExported()
	chanclose(v.pointer())
}

// Complex returns v's underlying value, as a complex128.
// It panics if v's Kind is not Complex64 or Complex128
func (v Value) Complex() complex128 {
	k := v.kind()
	switch k {
	case Complex64:
		return complex128(*(*complex64)(v.ptr))
	case Complex128:
		return *(*complex128)(v.ptr)
	}
	panic(&ValueError{"reflect.Value.Complex", v.kind()})
}

// Elem returns the value that the interface v contains
// or that the pointer v points to.
// It panics if v's Kind is not Interface or Ptr.
// It returns the zero Value if v is nil.
func (v Value) Elem() Value {
	k := v.kind()
	switch k {
	case Interface:
		var eface interface{}
		if v.typ.NumMethod() == 0 {
			eface = *(*interface{})(v.ptr)
		} else {
			eface = (interface{})(*(*interface {
				M()
			})(v.ptr))
		}
		x := unpackEface(eface)
		if x.flag != 0 {
			x.flag |= v.flag & flagRO
		}
		return x
	case Ptr:
		ptr := v.ptr
		if v.flag&flagIndir != 0 {
			ptr = *(*unsafe.Pointer)(ptr)
		}
		// The returned value's address is v's value.
		if ptr == nil {
			return Value{}
		}
		tt := (*ptrType)(unsafe.Pointer(v.typ))
		typ := tt.elem
		fl := v.flag&flagRO | flagIndir | flagAddr
		fl |= flag(typ.Kind())
		return Value{typ, ptr, fl}
	}
	panic(&ValueError{"reflect.Value.Elem", v.kind()})
}

// Field returns the i'th field of the struct v.
// It panics if v's Kind is not Struct or i is out of range.
func (v Value) Field(i int) Value {
	if v.kind() != Struct {
		panic(&ValueError{"reflect.Value.Field", v.kind()})
	}
	tt := (*structType)(unsafe.Pointer(v.typ))
	if uint(i) >= uint(len(tt.fields)) {
		panic("reflect: Field index out of range")
	}
	field := &tt.fields[i]
	typ := field.typ

	// Inherit permission bits from v.
	fl := v.flag&(flagRO|flagIndir|flagAddr) | flag(typ.Kind())
	// Using an unexported field forces flagRO.
	if field.pkgPath != nil {
		fl |= flagRO
	}
	// Either flagIndir is set and v.ptr points at struct,
	// or flagIndir is not set and v.ptr is the actual struct data.
	// In the former case, we want v.ptr + offset.
	// In the latter case, we must be have field.offset = 0,
	// so v.ptr + field.offset is still okay.
	ptr := unsafe.Pointer(uintptr(v.ptr) + field.offset)
	return Value{typ, ptr, fl}
}

// FieldByIndex returns the nested field corresponding to index.
// It panics if v's Kind is not struct.
func (v Value) FieldByIndex(index []int) Value {
	if len(index) == 1 {
		return v.Field(index[0])
	}
	v.mustBe(Struct)
	for i, x := range index {
		if i > 0 {
			if v.Kind() == Ptr && v.typ.Elem().Kind() == Struct {
				if v.IsNil() {
					panic("reflect: indirection through nil pointer to embedded struct")
				}
				v = v.Elem()
			}
		}
		v = v.Field(x)
	}
	return v
}

// FieldByName returns the struct field with the given name.
// It returns the zero Value if no field was found.
// It panics if v's Kind is not struct.
func (v Value) FieldByName(name string) Value {
	v.mustBe(Struct)
	if f, ok := v.typ.FieldByName(name); ok {
		return v.FieldByIndex(f.Index)
	}
	return Value{}
}

// FieldByNameFunc returns the struct field with a name
// that satisfies the match function.
// It panics if v's Kind is not struct.
// It returns the zero Value if no field was found.
func (v Value) FieldByNameFunc(match func(string) bool) Value {
	if f, ok := v.typ.FieldByNameFunc(match); ok {
		return v.FieldByIndex(f.Index)
	}
	return Value{}
}

// Float returns v's underlying value, as a float64.
// It panics if v's Kind is not Float32 or Float64
func (v Value) Float() float64 {
	k := v.kind()
	switch k {
	case Float32:
		return float64(*(*float32)(v.ptr))
	case Float64:
		return *(*float64)(v.ptr)
	}
	panic(&ValueError{"reflect.Value.Float", v.kind()})
}

var uint8Type = TypeOf(uint8(0)).(*rtype)

// Index returns v's i'th element.
// It panics if v's Kind is not Array, Slice, or String or i is out of range.
func (v Value) Index(i int) Value {
	switch v.kind() {
	case Array:
		tt := (*arrayType)(unsafe.Pointer(v.typ))
		if uint(i) >= uint(tt.len) {
			panic("reflect: array index out of range")
		}
		typ := tt.elem
		offset := uintptr(i) * typ.size

		// Either flagIndir is set and v.ptr points at array,
		// or flagIndir is not set and v.ptr is the actual array data.
		// In the former case, we want v.ptr + offset.
		// In the latter case, we must be doing Index(0), so offset = 0,
		// so v.ptr + offset is still okay.
		val := unsafe.Pointer(uintptr(v.ptr) + offset)
		fl := v.flag&(flagRO|flagIndir|flagAddr) | flag(typ.Kind()) // bits same as overall array
		return Value{typ, val, fl}

	case Slice:
		// Element flag same as Elem of Ptr.
		// Addressable, indirect, possibly read-only.
		s := (*sliceHeader)(v.ptr)
		if uint(i) >= uint(s.Len) {
			panic("reflect: slice index out of range")
		}
		tt := (*sliceType)(unsafe.Pointer(v.typ))
		typ := tt.elem
		val := unsafe.Pointer(uintptr(s.Data) + uintptr(i)*typ.size)
		fl := flagAddr | flagIndir | v.flag&flagRO | flag(typ.Kind())
		return Value{typ, val, fl}

	case String:
		s := (*stringHeader)(v.ptr)
		if uint(i) >= uint(s.Len) {
			panic("reflect: string index out of range")
		}
		p := unsafe.Pointer(uintptr(s.Data) + uintptr(i))
		fl := v.flag&flagRO | flag(Uint8) | flagIndir
		return Value{uint8Type, p, fl}
	}
	panic(&ValueError{"reflect.Value.Index", v.kind()})
}

// Int returns v's underlying value, as an int64.
// It panics if v's Kind is not Int, Int8, Int16, Int32, or Int64.
func (v Value) Int() int64 {
	k := v.kind()
	p := v.ptr
	switch k {
	case Int:
		return int64(*(*int)(p))
	case Int8:
		return int64(*(*int8)(p))
	case Int16:
		return int64(*(*int16)(p))
	case Int32:
		return int64(*(*int32)(p))
	case Int64:
		return int64(*(*int64)(p))
	}
	panic(&ValueError{"reflect.Value.Int", v.kind()})
}

// CanInterface returns true if Interface can be used without panicking.
func (v Value) CanInterface() bool {
	if v.flag == 0 {
		panic(&ValueError{"reflect.Value.CanInterface", Invalid})
	}
	return v.flag&flagRO == 0
}

// Interface returns v's current value as an interface{}.
// It is equivalent to:
//	var i interface{} = (v's underlying value)
// It panics if the Value was obtained by accessing
// unexported struct fields.
func (v Value) Interface() (i interface{}) {
	return valueInterface(v, true)
}

func valueInterface(v Value, safe bool) interface{} {
	if v.flag == 0 {
		panic(&ValueError{"reflect.Value.Interface", 0})
	}
	if safe && v.flag&flagRO != 0 {
		// Do not allow access to unexported values via Interface,
		// because they might be pointers that should not be
		// writable or methods or function that should not be callable.
		panic("reflect.Value.Interface: cannot return value obtained from unexported field or method")
	}
	if v.flag&flagMethod != 0 {
		v = makeMethodValue("Interface", v)
	}

	if v.kind() == Interface {
		// Special case: return the element inside the interface.
		// Empty interface has one layout, all interfaces with
		// methods have a second layout.
		if v.NumMethod() == 0 {
			return *(*interface{})(v.ptr)
		}
		return *(*interface {
			M()
		})(v.ptr)
	}

	// TODO: pass safe to packEface so we don't need to copy if safe==true?
	return packEface(v)
}

// InterfaceData returns the interface v's value as a uintptr pair.
// It panics if v's Kind is not Interface.
func (v Value) InterfaceData() [2]uintptr {
	// TODO: deprecate this
	v.mustBe(Interface)
	// We treat this as a read operation, so we allow
	// it even for unexported data, because the caller
	// has to import "unsafe" to turn it into something
	// that can be abused.
	// Interface value is always bigger than a word; assume flagIndir.
	return *(*[2]uintptr)(v.ptr)
}

// IsNil reports whether its argument v is nil. The argument must be
// a chan, func, interface, map, pointer, or slice value; if it is
// not, IsNil panics. Note that IsNil is not always equivalent to a
// regular comparison with nil in Go. For example, if v was created
// by calling ValueOf with an uninitialized interface variable i,
// i==nil will be true but v.IsNil will panic as v will be the zero
// Value.
func (v Value) IsNil() bool {
	k := v.kind()
	switch k {
	case Chan, Func, Map, Ptr:
		if v.flag&flagMethod != 0 {
			return false
		}
		ptr := v.ptr
		if v.flag&flagIndir != 0 {
			ptr = *(*unsafe.Pointer)(ptr)
		}
		return ptr == nil
	case Interface, Slice:
		// Both interface and slice are nil if first word is 0.
		// Both are always bigger than a word; assume flagIndir.
		return *(*unsafe.Pointer)(v.ptr) == nil
	}
	panic(&ValueError{"reflect.Value.IsNil", v.kind()})
}

// IsValid returns true if v represents a value.
// It returns false if v is the zero Value.
// If IsValid returns false, all other methods except String panic.
// Most functions and methods never return an invalid value.
// If one does, its documentation states the conditions explicitly.
func (v Value) IsValid() bool {
	return v.flag != 0
}

// Kind returns v's Kind.
// If v is the zero Value (IsValid returns false), Kind returns Invalid.
func (v Value) Kind() Kind {
	return v.kind()
}

// Len returns v's length.
// It panics if v's Kind is not Array, Chan, Map, Slice, or String.
func (v Value) Len() int {
	k := v.kind()
	switch k {
	case Array:
		tt := (*arrayType)(unsafe.Pointer(v.typ))
		return int(tt.len)
	case Chan:
		return chanlen(v.pointer())
	case Map:
		return maplen(v.pointer())
	case Slice:
		// Slice is bigger than a word; assume flagIndir.
		return (*sliceHeader)(v.ptr).Len
	case String:
		// String is bigger than a word; assume flagIndir.
		return (*stringHeader)(v.ptr).Len
	}
	panic(&ValueError{"reflect.Value.Len", v.kind()})
}

// MapIndex returns the value associated with key in the map v.
// It panics if v's Kind is not Map.
// It returns the zero Value if key is not found in the map or if v represents a nil map.
// As in Go, the key's value must be assignable to the map's key type.
func (v Value) MapIndex(key Value) Value {
	v.mustBe(Map)
	tt := (*mapType)(unsafe.Pointer(v.typ))

	// Do not require key to be exported, so that DeepEqual
	// and other programs can use all the keys returned by
	// MapKeys as arguments to MapIndex.  If either the map
	// or the key is unexported, though, the result will be
	// considered unexported.  This is consistent with the
	// behavior for structs, which allow read but not write
	// of unexported fields.
	key = key.assignTo("reflect.Value.MapIndex", tt.key, nil)

	var k unsafe.Pointer
	if key.flag&flagIndir != 0 {
		k = key.ptr
	} else {
		k = unsafe.Pointer(&key.ptr)
	}
	e := mapaccess(v.typ, v.pointer(), k)
	if e == nil {
		return Value{}
	}
	typ := tt.elem
	fl := (v.flag | key.flag) & flagRO
	fl |= flag(typ.Kind())
	if ifaceIndir(typ) {
		// Copy result so future changes to the map
		// won't change the underlying value.
		c := unsafe_New(typ)
		memmove(c, e, typ.size)
		return Value{typ, c, fl | flagIndir}
	} else {
		return Value{typ, *(*unsafe.Pointer)(e), fl}
	}
}

// MapKeys returns a slice containing all the keys present in the map,
// in unspecified order.
// It panics if v's Kind is not Map.
// It returns an empty slice if v represents a nil map.
func (v Value) MapKeys() []Value {
	v.mustBe(Map)
	tt := (*mapType)(unsafe.Pointer(v.typ))
	keyType := tt.key

	fl := v.flag&flagRO | flag(keyType.Kind())

	m := v.pointer()
	mlen := int(0)
	if m != nil {
		mlen = maplen(m)
	}
	it := mapiterinit(v.typ, m)
	a := make([]Value, mlen)
	var i int
	for i = 0; i < len(a); i++ {
		key := mapiterkey(it)
		if key == nil {
			// Someone deleted an entry from the map since we
			// called maplen above.  It's a data race, but nothing
			// we can do about it.
			break
		}
		if ifaceIndir(keyType) {
			// Copy result so future changes to the map
			// won't change the underlying value.
			c := unsafe_New(keyType)
			memmove(c, key, keyType.size)
			a[i] = Value{keyType, c, fl | flagIndir}
		} else {
			a[i] = Value{keyType, *(*unsafe.Pointer)(key), fl}
		}
		mapiternext(it)
	}
	return a[:i]
}

// Method returns a function value corresponding to v's i'th method.
// The arguments to a Call on the returned function should not include
// a receiver; the returned function will always use v as the receiver.
// Method panics if i is out of range or if v is a nil interface value.
func (v Value) Method(i int) Value {
	if v.typ == nil {
		panic(&ValueError{"reflect.Value.Method", Invalid})
	}
	if v.flag&flagMethod != 0 || uint(i) >= uint(v.typ.NumMethod()) {
		panic("reflect: Method index out of range")
	}
	if v.typ.Kind() == Interface && v.IsNil() {
		panic("reflect: Method on nil interface value")
	}
	fl := v.flag & (flagRO | flagIndir)
	fl |= flag(Func)
	fl |= flag(i)<<flagMethodShift | flagMethod
	return Value{v.typ, v.ptr, fl}
}

// NumMethod returns the number of methods in the value's method set.
func (v Value) NumMethod() int {
	if v.typ == nil {
		panic(&ValueError{"reflect.Value.NumMethod", Invalid})
	}
	if v.flag&flagMethod != 0 {
		return 0
	}
	return v.typ.NumMethod()
}

// MethodByName returns a function value corresponding to the method
// of v with the given name.
// The arguments to a Call on the returned function should not include
// a receiver; the returned function will always use v as the receiver.
// It returns the zero Value if no method was found.
func (v Value) MethodByName(name string) Value {
	if v.typ == nil {
		panic(&ValueError{"reflect.Value.MethodByName", Invalid})
	}
	if v.flag&flagMethod != 0 {
		return Value{}
	}
	m, ok := v.typ.MethodByName(name)
	if !ok {
		return Value{}
	}
	return v.Method(m.Index)
}

// NumField returns the number of fields in the struct v.
// It panics if v's Kind is not Struct.
func (v Value) NumField() int {
	v.mustBe(Struct)
	tt := (*structType)(unsafe.Pointer(v.typ))
	return len(tt.fields)
}

// OverflowComplex returns true if the complex128 x cannot be represented by v's type.
// It panics if v's Kind is not Complex64 or Complex128.
func (v Value) OverflowComplex(x complex128) bool {
	k := v.kind()
	switch k {
	case Complex64:
		return overflowFloat32(real(x)) || overflowFloat32(imag(x))
	case Complex128:
		return false
	}
	panic(&ValueError{"reflect.Value.OverflowComplex", v.kind()})
}

// OverflowFloat returns true if the float64 x cannot be represented by v's type.
// It panics if v's Kind is not Float32 or Float64.
func (v Value) OverflowFloat(x float64) bool {
	k := v.kind()
	switch k {
	case Float32:
		return overflowFloat32(x)
	case Float64:
		return false
	}
	panic(&ValueError{"reflect.Value.OverflowFloat", v.kind()})
}

func overflowFloat32(x float64) bool {
	if x < 0 {
		x = -x
	}
	return math.MaxFloat32 < x && x <= math.MaxFloat64
}

// OverflowInt returns true if the int64 x cannot be represented by v's type.
// It panics if v's Kind is not Int, Int8, int16, Int32, or Int64.
func (v Value) OverflowInt(x int64) bool {
	k := v.kind()
	switch k {
	case Int, Int8, Int16, Int32, Int64:
		bitSize := v.typ.size * 8
		trunc := (x << (64 - bitSize)) >> (64 - bitSize)
		return x != trunc
	}
	panic(&ValueError{"reflect.Value.OverflowInt", v.kind()})
}

// OverflowUint returns true if the uint64 x cannot be represented by v's type.
// It panics if v's Kind is not Uint, Uintptr, Uint8, Uint16, Uint32, or Uint64.
func (v Value) OverflowUint(x uint64) bool {
	k := v.kind()
	switch k {
	case Uint, Uintptr, Uint8, Uint16, Uint32, Uint64:
		bitSize := v.typ.size * 8
		trunc := (x << (64 - bitSize)) >> (64 - bitSize)
		return x != trunc
	}
	panic(&ValueError{"reflect.Value.OverflowUint", v.kind()})
}

// Pointer returns v's value as a uintptr.
// It returns uintptr instead of unsafe.Pointer so that
// code using reflect cannot obtain unsafe.Pointers
// without importing the unsafe package explicitly.
// It panics if v's Kind is not Chan, Func, Map, Ptr, Slice, or UnsafePointer.
//
// If v's Kind is Func, the returned pointer is an underlying
// code pointer, but not necessarily enough to identify a
// single function uniquely. The only guarantee is that the
// result is zero if and only if v is a nil func Value.
//
// If v's Kind is Slice, the returned pointer is to the first
// element of the slice.  If the slice is nil the returned value
// is 0.  If the slice is empty but non-nil the return value is non-zero.
func (v Value) Pointer() uintptr {
	// TODO: deprecate
	k := v.kind()
	switch k {
	case Chan, Map, Ptr, UnsafePointer:
		return uintptr(v.pointer())
	case Func:
		if v.flag&flagMethod != 0 {
			// As the doc comment says, the returned pointer is an
			// underlying code pointer but not necessarily enough to
			// identify a single function uniquely. All method expressions
			// created via reflect have the same underlying code pointer,
			// so their Pointers are equal. The function used here must
			// match the one used in makeMethodValue.
			f := methodValueCall
			return **(**uintptr)(unsafe.Pointer(&f))
		}
		p := v.pointer()
		// Non-nil func value points at data block.
		// First word of data block is actual code.
		if p != nil {
			p = *(*unsafe.Pointer)(p)
		}
		return uintptr(p)

	case Slice:
		return (*SliceHeader)(v.ptr).Data
	}
	panic(&ValueError{"reflect.Value.Pointer", v.kind()})
}

// Recv receives and returns a value from the channel v.
// It panics if v's Kind is not Chan.
// The receive blocks until a value is ready.
// The boolean value ok is true if the value x corresponds to a send
// on the channel, false if it is a zero value received because the channel is closed.
func (v Value) Recv() (x Value, ok bool) {
	v.mustBe(Chan)
	v.mustBeExported()
	return v.recv(false)
}

// internal recv, possibly non-blocking (nb).
// v is known to be a channel.
func (v Value) recv(nb bool) (val Value, ok bool) {
	tt := (*chanType)(unsafe.Pointer(v.typ))
	if ChanDir(tt.dir)&RecvDir == 0 {
		panic("reflect: recv on send-only channel")
	}
	t := tt.elem
	val = Value{t, nil, flag(t.Kind())}
	var p unsafe.Pointer
	if ifaceIndir(t) {
		p = unsafe_New(t)
		val.ptr = p
		val.flag |= flagIndir
	} else {
		p = unsafe.Pointer(&val.ptr)
	}
	selected, ok := chanrecv(v.typ, v.pointer(), nb, p)
	if !selected {
		val = Value{}
	}
	return
}

// Send sends x on the channel v.
// It panics if v's kind is not Chan or if x's type is not the same type as v's element type.
// As in Go, x's value must be assignable to the channel's element type.
func (v Value) Send(x Value) {
	v.mustBe(Chan)
	v.mustBeExported()
	v.send(x, false)
}

// internal send, possibly non-blocking.
// v is known to be a channel.
func (v Value) send(x Value, nb bool) (selected bool) {
	tt := (*chanType)(unsafe.Pointer(v.typ))
	if ChanDir(tt.dir)&SendDir == 0 {
		panic("reflect: send on recv-only channel")
	}
	x.mustBeExported()
	x = x.assignTo("reflect.Value.Send", tt.elem, nil)
	var p unsafe.Pointer
	if x.flag&flagIndir != 0 {
		p = x.ptr
	} else {
		p = unsafe.Pointer(&x.ptr)
	}
	return chansend(v.typ, v.pointer(), p, nb)
}

// Set assigns x to the value v.
// It panics if CanSet returns false.
// As in Go, x's value must be assignable to v's type.
func (v Value) Set(x Value) {
	v.mustBeAssignable()
	x.mustBeExported() // do not let unexported x leak
	var target unsafe.Pointer
	if v.kind() == Interface {
		target = v.ptr
	}
	x = x.assignTo("reflect.Set", v.typ, target)
	if x.flag&flagIndir != 0 {
		memmove(v.ptr, x.ptr, v.typ.size)
	} else {
		*(*unsafe.Pointer)(v.ptr) = x.ptr
	}
}

// SetBool sets v's underlying value.
// It panics if v's Kind is not Bool or if CanSet() is false.
func (v Value) SetBool(x bool) {
	v.mustBeAssignable()
	v.mustBe(Bool)
	*(*bool)(v.ptr) = x
}

// SetBytes sets v's underlying value.
// It panics if v's underlying value is not a slice of bytes.
func (v Value) SetBytes(x []byte) {
	v.mustBeAssignable()
	v.mustBe(Slice)
	if v.typ.Elem().Kind() != Uint8 {
		panic("reflect.Value.SetBytes of non-byte slice")
	}
	*(*[]byte)(v.ptr) = x
}

// setRunes sets v's underlying value.
// It panics if v's underlying value is not a slice of runes (int32s).
func (v Value) setRunes(x []rune) {
	v.mustBeAssignable()
	v.mustBe(Slice)
	if v.typ.Elem().Kind() != Int32 {
		panic("reflect.Value.setRunes of non-rune slice")
	}
	*(*[]rune)(v.ptr) = x
}

// SetComplex sets v's underlying value to x.
// It panics if v's Kind is not Complex64 or Complex128, or if CanSet() is false.
func (v Value) SetComplex(x complex128) {
	v.mustBeAssignable()
	switch k := v.kind(); k {
	default:
		panic(&ValueError{"reflect.Value.SetComplex", v.kind()})
	case Complex64:
		*(*complex64)(v.ptr) = complex64(x)
	case Complex128:
		*(*complex128)(v.ptr) = x
	}
}

// SetFloat sets v's underlying value to x.
// It panics if v's Kind is not Float32 or Float64, or if CanSet() is false.
func (v Value) SetFloat(x float64) {
	v.mustBeAssignable()
	switch k := v.kind(); k {
	default:
		panic(&ValueError{"reflect.Value.SetFloat", v.kind()})
	case Float32:
		*(*float32)(v.ptr) = float32(x)
	case Float64:
		*(*float64)(v.ptr) = x
	}
}

// SetInt sets v's underlying value to x.
// It panics if v's Kind is not Int, Int8, Int16, Int32, or Int64, or if CanSet() is false.
func (v Value) SetInt(x int64) {
	v.mustBeAssignable()
	switch k := v.kind(); k {
	default:
		panic(&ValueError{"reflect.Value.SetInt", v.kind()})
	case Int:
		*(*int)(v.ptr) = int(x)
	case Int8:
		*(*int8)(v.ptr) = int8(x)
	case Int16:
		*(*int16)(v.ptr) = int16(x)
	case Int32:
		*(*int32)(v.ptr) = int32(x)
	case Int64:
		*(*int64)(v.ptr) = x
	}
}

// SetLen sets v's length to n.
// It panics if v's Kind is not Slice or if n is negative or
// greater than the capacity of the slice.
func (v Value) SetLen(n int) {
	v.mustBeAssignable()
	v.mustBe(Slice)
	s := (*sliceHeader)(v.ptr)
	if uint(n) > uint(s.Cap) {
		panic("reflect: slice length out of range in SetLen")
	}
	s.Len = n
}

// SetCap sets v's capacity to n.
// It panics if v's Kind is not Slice or if n is smaller than the length or
// greater than the capacity of the slice.
func (v Value) SetCap(n int) {
	v.mustBeAssignable()
	v.mustBe(Slice)
	s := (*sliceHeader)(v.ptr)
	if n < int(s.Len) || n > int(s.Cap) {
		panic("reflect: slice capacity out of range in SetCap")
	}
	s.Cap = n
}

// SetMapIndex sets the value associated with key in the map v to val.
// It panics if v's Kind is not Map.
// If val is the zero Value, SetMapIndex deletes the key from the map.
// Otherwise if v holds a nil map, SetMapIndex will panic.
// As in Go, key's value must be assignable to the map's key type,
// and val's value must be assignable to the map's value type.
func (v Value) SetMapIndex(key, val Value) {
	v.mustBe(Map)
	v.mustBeExported()
	key.mustBeExported()
	tt := (*mapType)(unsafe.Pointer(v.typ))
	key = key.assignTo("reflect.Value.SetMapIndex", tt.key, nil)
	var k unsafe.Pointer
	if key.flag&flagIndir != 0 {
		k = key.ptr
	} else {
		k = unsafe.Pointer(&key.ptr)
	}
	if val.typ == nil {
		mapdelete(v.typ, v.pointer(), k)
		return
	}
	val.mustBeExported()
	val = val.assignTo("reflect.Value.SetMapIndex", tt.elem, nil)
	var e unsafe.Pointer
	if val.flag&flagIndir != 0 {
		e = val.ptr
	} else {
		e = unsafe.Pointer(&val.ptr)
	}
	mapassign(v.typ, v.pointer(), k, e)
}

// SetUint sets v's underlying value to x.
// It panics if v's Kind is not Uint, Uintptr, Uint8, Uint16, Uint32, or Uint64, or if CanSet() is false.
func (v Value) SetUint(x uint64) {
	v.mustBeAssignable()
	switch k := v.kind(); k {
	default:
		panic(&ValueError{"reflect.Value.SetUint", v.kind()})
	case Uint:
		*(*uint)(v.ptr) = uint(x)
	case Uint8:
		*(*uint8)(v.ptr) = uint8(x)
	case Uint16:
		*(*uint16)(v.ptr) = uint16(x)
	case Uint32:
		*(*uint32)(v.ptr) = uint32(x)
	case Uint64:
		*(*uint64)(v.ptr) = x
	case Uintptr:
		*(*uintptr)(v.ptr) = uintptr(x)
	}
}

// SetPointer sets the unsafe.Pointer value v to x.
// It panics if v's Kind is not UnsafePointer.
func (v Value) SetPointer(x unsafe.Pointer) {
	v.mustBeAssignable()
	v.mustBe(UnsafePointer)
	*(*unsafe.Pointer)(v.ptr) = x
}

// SetString sets v's underlying value to x.
// It panics if v's Kind is not String or if CanSet() is false.
func (v Value) SetString(x string) {
	v.mustBeAssignable()
	v.mustBe(String)
	*(*string)(v.ptr) = x
}

// Slice returns v[i:j].
// It panics if v's Kind is not Array, Slice or String, or if v is an unaddressable array,
// or if the indexes are out of bounds.
func (v Value) Slice(i, j int) Value {
	var (
		cap  int
		typ  *sliceType
		base unsafe.Pointer
	)
	switch kind := v.kind(); kind {
	default:
		panic(&ValueError{"reflect.Value.Slice", v.kind()})

	case Array:
		if v.flag&flagAddr == 0 {
			panic("reflect.Value.Slice: slice of unaddressable array")
		}
		tt := (*arrayType)(unsafe.Pointer(v.typ))
		cap = int(tt.len)
		typ = (*sliceType)(unsafe.Pointer(tt.slice))
		base = v.ptr

	case Slice:
		typ = (*sliceType)(unsafe.Pointer(v.typ))
		s := (*sliceHeader)(v.ptr)
		base = unsafe.Pointer(s.Data)
		cap = s.Cap

	case String:
		s := (*stringHeader)(v.ptr)
		if i < 0 || j < i || j > s.Len {
			panic("reflect.Value.Slice: string slice index out of bounds")
		}
		t := stringHeader{unsafe.Pointer(uintptr(s.Data) + uintptr(i)), j - i}
		return Value{v.typ, unsafe.Pointer(&t), v.flag}
	}

	if i < 0 || j < i || j > cap {
		panic("reflect.Value.Slice: slice index out of bounds")
	}

	// Declare slice so that gc can see the base pointer in it.
	var x []unsafe.Pointer

	// Reinterpret as *sliceHeader to edit.
	s := (*sliceHeader)(unsafe.Pointer(&x))
	s.Len = j - i
	s.Cap = cap - i
	if cap-i > 0 {
		s.Data = unsafe.Pointer(uintptr(base) + uintptr(i)*typ.elem.Size())
	} else {
		// do not advance pointer, to avoid pointing beyond end of slice
		s.Data = base
	}

	fl := v.flag&flagRO | flagIndir | flag(Slice)
	return Value{typ.common(), unsafe.Pointer(&x), fl}
}

// Slice3 is the 3-index form of the slice operation: it returns v[i:j:k].
// It panics if v's Kind is not Array or Slice, or if v is an unaddressable array,
// or if the indexes are out of bounds.
func (v Value) Slice3(i, j, k int) Value {
	var (
		cap  int
		typ  *sliceType
		base unsafe.Pointer
	)
	switch kind := v.kind(); kind {
	default:
		panic(&ValueError{"reflect.Value.Slice3", v.kind()})

	case Array:
		if v.flag&flagAddr == 0 {
			panic("reflect.Value.Slice3: slice of unaddressable array")
		}
		tt := (*arrayType)(unsafe.Pointer(v.typ))
		cap = int(tt.len)
		typ = (*sliceType)(unsafe.Pointer(tt.slice))
		base = v.ptr

	case Slice:
		typ = (*sliceType)(unsafe.Pointer(v.typ))
		s := (*sliceHeader)(v.ptr)
		base = s.Data
		cap = s.Cap
	}

	if i < 0 || j < i || k < j || k > cap {
		panic("reflect.Value.Slice3: slice index out of bounds")
	}

	// Declare slice so that the garbage collector
	// can see the base pointer in it.
	var x []unsafe.Pointer

	// Reinterpret as *sliceHeader to edit.
	s := (*sliceHeader)(unsafe.Pointer(&x))
	s.Len = j - i
	s.Cap = k - i
	if k-i > 0 {
		s.Data = unsafe.Pointer(uintptr(base) + uintptr(i)*typ.elem.Size())
	} else {
		// do not advance pointer, to avoid pointing beyond end of slice
		s.Data = base
	}

	fl := v.flag&flagRO | flagIndir | flag(Slice)
	return Value{typ.common(), unsafe.Pointer(&x), fl}
}

// String returns the string v's underlying value, as a string.
// String is a special case because of Go's String method convention.
// Unlike the other getters, it does not panic if v's Kind is not String.
// Instead, it returns a string of the form "<T value>" where T is v's type.
func (v Value) String() string {
	switch k := v.kind(); k {
	case Invalid:
		return "<invalid Value>"
	case String:
		return *(*string)(v.ptr)
	}
	// If you call String on a reflect.Value of other type, it's better to
	// print something than to panic. Useful in debugging.
	return "<" + v.Type().String() + " Value>"
}

// TryRecv attempts to receive a value from the channel v but will not block.
// It panics if v's Kind is not Chan.
// If the receive delivers a value, x is the transferred value and ok is true.
// If the receive cannot finish without blocking, x is the zero Value and ok is false.
// If the channel is closed, x is the zero value for the channel's element type and ok is false.
func (v Value) TryRecv() (x Value, ok bool) {
	v.mustBe(Chan)
	v.mustBeExported()
	return v.recv(true)
}

// TrySend attempts to send x on the channel v but will not block.
// It panics if v's Kind is not Chan.
// It returns true if the value was sent, false otherwise.
// As in Go, x's value must be assignable to the channel's element type.
func (v Value) TrySend(x Value) bool {
	v.mustBe(Chan)
	v.mustBeExported()
	return v.send(x, true)
}

// Type returns v's type.
func (v Value) Type() Type {
	f := v.flag
	if f == 0 {
		panic(&ValueError{"reflect.Value.Type", Invalid})
	}
	if f&flagMethod == 0 {
		// Easy case
		return v.typ
	}

	// Method value.
	// v.typ describes the receiver, not the method type.
	i := int(v.flag) >> flagMethodShift
	if v.typ.Kind() == Interface {
		// Method on interface.
		tt := (*interfaceType)(unsafe.Pointer(v.typ))
		if uint(i) >= uint(len(tt.methods)) {
			panic("reflect: internal error: invalid method index")
		}
		m := &tt.methods[i]
		return m.typ
	}
	// Method on concrete type.
	ut := v.typ.uncommon()
	if ut == nil || uint(i) >= uint(len(ut.methods)) {
		panic("reflect: internal error: invalid method index")
	}
	m := &ut.methods[i]
	return m.mtyp
}

// Uint returns v's underlying value, as a uint64.
// It panics if v's Kind is not Uint, Uintptr, Uint8, Uint16, Uint32, or Uint64.
func (v Value) Uint() uint64 {
	k := v.kind()
	p := v.ptr
	switch k {
	case Uint:
		return uint64(*(*uint)(p))
	case Uint8:
		return uint64(*(*uint8)(p))
	case Uint16:
		return uint64(*(*uint16)(p))
	case Uint32:
		return uint64(*(*uint32)(p))
	case Uint64:
		return uint64(*(*uint64)(p))
	case Uintptr:
		return uint64(*(*uintptr)(p))
	}
	panic(&ValueError{"reflect.Value.Uint", v.kind()})
}

// UnsafeAddr returns a pointer to v's data.
// It is for advanced clients that also import the "unsafe" package.
// It panics if v is not addressable.
func (v Value) UnsafeAddr() uintptr {
	// TODO: deprecate
	if v.typ == nil {
		panic(&ValueError{"reflect.Value.UnsafeAddr", Invalid})
	}
	if v.flag&flagAddr == 0 {
		panic("reflect.Value.UnsafeAddr of unaddressable value")
	}
	return uintptr(v.ptr)
}

// StringHeader is the runtime representation of a string.
// It cannot be used safely or portably and its representation may
// change in a later release.
// Moreover, the Data field is not sufficient to guarantee the data
// it references will not be garbage collected, so programs must keep
// a separate, correctly typed pointer to the underlying data.
type StringHeader struct {
	Data uintptr
	Len  int
}

// stringHeader is a safe version of StringHeader used within this package.
type stringHeader struct {
	Data unsafe.Pointer
	Len  int
}

// SliceHeader is the runtime representation of a slice.
// It cannot be used safely or portably and its representation may
// change in a later release.
// Moreover, the Data field is not sufficient to guarantee the data
// it references will not be garbage collected, so programs must keep
// a separate, correctly typed pointer to the underlying data.
type SliceHeader struct {
	Data uintptr
	Len  int
	Cap  int
}

// sliceHeader is a safe version of SliceHeader used within this package.
type sliceHeader struct {
	Data unsafe.Pointer
	Len  int
	Cap  int
}

func typesMustMatch(what string, t1, t2 Type) {
	if t1 != t2 {
		panic(what + ": " + t1.String() + " != " + t2.String())
	}
}

// grow grows the slice s so that it can hold extra more values, allocating
// more capacity if needed. It also returns the old and new slice lengths.
func grow(s Value, extra int) (Value, int, int) {
	i0 := s.Len()
	i1 := i0 + extra
	if i1 < i0 {
		panic("reflect.Append: slice overflow")
	}
	m := s.Cap()
	if i1 <= m {
		return s.Slice(0, i1), i0, i1
	}
	if m == 0 {
		m = extra
	} else {
		for m < i1 {
			if i0 < 1024 {
				m += m
			} else {
				m += m / 4
			}
		}
	}
	t := MakeSlice(s.Type(), i1, m)
	Copy(t, s)
	return t, i0, i1
}

// Append appends the values x to a slice s and returns the resulting slice.
// As in Go, each x's value must be assignable to the slice's element type.
func Append(s Value, x ...Value) Value {
	s.mustBe(Slice)
	s, i0, i1 := grow(s, len(x))
	for i, j := i0, 0; i < i1; i, j = i+1, j+1 {
		s.Index(i).Set(x[j])
	}
	return s
}

// AppendSlice appends a slice t to a slice s and returns the resulting slice.
// The slices s and t must have the same element type.
func AppendSlice(s, t Value) Value {
	s.mustBe(Slice)
	t.mustBe(Slice)
	typesMustMatch("reflect.AppendSlice", s.Type().Elem(), t.Type().Elem())
	s, i0, i1 := grow(s, t.Len())
	Copy(s.Slice(i0, i1), t)
	return s
}

// Copy copies the contents of src into dst until either
// dst has been filled or src has been exhausted.
// It returns the number of elements copied.
// Dst and src each must have kind Slice or Array, and
// dst and src must have the same element type.
func Copy(dst, src Value) int {
	dk := dst.kind()
	if dk != Array && dk != Slice {
		panic(&ValueError{"reflect.Copy", dk})
	}
	if dk == Array {
		dst.mustBeAssignable()
	}
	dst.mustBeExported()

	sk := src.kind()
	if sk != Array && sk != Slice {
		panic(&ValueError{"reflect.Copy", sk})
	}
	src.mustBeExported()

	de := dst.typ.Elem()
	se := src.typ.Elem()
	typesMustMatch("reflect.Copy", de, se)

	n := dst.Len()
	if sn := src.Len(); n > sn {
		n = sn
	}

	// Copy via memmove.
	var da, sa unsafe.Pointer
	if dk == Array {
		da = dst.ptr
	} else {
		da = (*sliceHeader)(dst.ptr).Data
	}
	if src.flag&flagIndir == 0 {
		sa = unsafe.Pointer(&src.ptr)
	} else if sk == Array {
		sa = src.ptr
	} else {
		sa = (*sliceHeader)(src.ptr).Data
	}
	memmove(da, sa, uintptr(n)*de.Size())
	return n
}

// A runtimeSelect is a single case passed to rselect.
// This must match ../runtime/select.go:/runtimeSelect
type runtimeSelect struct {
	dir uintptr        // 0, SendDir, or RecvDir
	typ *rtype         // channel type
	ch  unsafe.Pointer // channel
	val unsafe.Pointer // ptr to data (SendDir) or ptr to receive buffer (RecvDir)
}

// rselect runs a select.  It returns the index of the chosen case.
// If the case was a receive, val is filled in with the received value.
// The conventional OK bool indicates whether the receive corresponds
// to a sent value.
//go:noescape
func rselect([]runtimeSelect) (chosen int, recvOK bool)

// A SelectDir describes the communication direction of a select case.
type SelectDir int

// NOTE: These values must match ../runtime/select.go:/selectDir.

const (
	_             SelectDir = iota
	SelectSend              // case Chan <- Send
	SelectRecv              // case <-Chan:
	SelectDefault           // default
)

// A SelectCase describes a single case in a select operation.
// The kind of case depends on Dir, the communication direction.
//
// If Dir is SelectDefault, the case represents a default case.
// Chan and Send must be zero Values.
//
// If Dir is SelectSend, the case represents a send operation.
// Normally Chan's underlying value must be a channel, and Send's underlying value must be
// assignable to the channel's element type. As a special case, if Chan is a zero Value,
// then the case is ignored, and the field Send will also be ignored and may be either zero
// or non-zero.
//
// If Dir is SelectRecv, the case represents a receive operation.
// Normally Chan's underlying value must be a channel and Send must be a zero Value.
// If Chan is a zero Value, then the case is ignored, but Send must still be a zero Value.
// When a receive operation is selected, the received Value is returned by Select.
//
type SelectCase struct {
	Dir  SelectDir // direction of case
	Chan Value     // channel to use (for send or receive)
	Send Value     // value to send (for send)
}

// Select executes a select operation described by the list of cases.
// Like the Go select statement, it blocks until at least one of the cases
// can proceed, makes a uniform pseudo-random choice,
// and then executes that case. It returns the index of the chosen case
// and, if that case was a receive operation, the value received and a
// boolean indicating whether the value corresponds to a send on the channel
// (as opposed to a zero value received because the channel is closed).
func Select(cases []SelectCase) (chosen int, recv Value, recvOK bool) {
	// NOTE: Do not trust that caller is not modifying cases data underfoot.
	// The range is safe because the caller cannot modify our copy of the len
	// and each iteration makes its own copy of the value c.
	runcases := make([]runtimeSelect, len(cases))
	haveDefault := false
	for i, c := range cases {
		rc := &runcases[i]
		rc.dir = uintptr(c.Dir)
		switch c.Dir {
		default:
			panic("reflect.Select: invalid Dir")

		case SelectDefault: // default
			if haveDefault {
				panic("reflect.Select: multiple default cases")
			}
			haveDefault = true
			if c.Chan.IsValid() {
				panic("reflect.Select: default case has Chan value")
			}
			if c.Send.IsValid() {
				panic("reflect.Select: default case has Send value")
			}

		case SelectSend:
			ch := c.Chan
			if !ch.IsValid() {
				break
			}
			ch.mustBe(Chan)
			ch.mustBeExported()
			tt := (*chanType)(unsafe.Pointer(ch.typ))
			if ChanDir(tt.dir)&SendDir == 0 {
				panic("reflect.Select: SendDir case using recv-only channel")
			}
			rc.ch = ch.pointer()
			rc.typ = &tt.rtype
			v := c.Send
			if !v.IsValid() {
				panic("reflect.Select: SendDir case missing Send value")
			}
			v.mustBeExported()
			v = v.assignTo("reflect.Select", tt.elem, nil)
			if v.flag&flagIndir != 0 {
				rc.val = v.ptr
			} else {
				rc.val = unsafe.Pointer(&v.ptr)
			}

		case SelectRecv:
			if c.Send.IsValid() {
				panic("reflect.Select: RecvDir case has Send value")
			}
			ch := c.Chan
			if !ch.IsValid() {
				break
			}
			ch.mustBe(Chan)
			ch.mustBeExported()
			tt := (*chanType)(unsafe.Pointer(ch.typ))
			if ChanDir(tt.dir)&RecvDir == 0 {
				panic("reflect.Select: RecvDir case using send-only channel")
			}
			rc.ch = ch.pointer()
			rc.typ = &tt.rtype
			rc.val = unsafe_New(tt.elem)
		}
	}

	chosen, recvOK = rselect(runcases)
	if runcases[chosen].dir == uintptr(SelectRecv) {
		tt := (*chanType)(unsafe.Pointer(runcases[chosen].typ))
		t := tt.elem
		p := runcases[chosen].val
		fl := flag(t.Kind())
		if ifaceIndir(t) {
			recv = Value{t, p, fl | flagIndir}
		} else {
			recv = Value{t, *(*unsafe.Pointer)(p), fl}
		}
	}
	return chosen, recv, recvOK
}

/*
 * constructors
 */

// implemented in package runtime
func unsafe_New(*rtype) unsafe.Pointer
func unsafe_NewArray(*rtype, int) unsafe.Pointer

// MakeSlice creates a new zero-initialized slice value
// for the specified slice type, length, and capacity.
func MakeSlice(typ Type, len, cap int) Value {
	if typ.Kind() != Slice {
		panic("reflect.MakeSlice of non-slice type")
	}
	if len < 0 {
		panic("reflect.MakeSlice: negative len")
	}
	if cap < 0 {
		panic("reflect.MakeSlice: negative cap")
	}
	if len > cap {
		panic("reflect.MakeSlice: len > cap")
	}

	s := sliceHeader{unsafe_NewArray(typ.Elem().(*rtype), cap), len, cap}
	return Value{typ.common(), unsafe.Pointer(&s), flagIndir | flag(Slice)}
}

// MakeChan creates a new channel with the specified type and buffer size.
func MakeChan(typ Type, buffer int) Value {
	if typ.Kind() != Chan {
		panic("reflect.MakeChan of non-chan type")
	}
	if buffer < 0 {
		panic("reflect.MakeChan: negative buffer size")
	}
	if typ.ChanDir() != BothDir {
		panic("reflect.MakeChan: unidirectional channel type")
	}
	ch := makechan(typ.(*rtype), uint64(buffer))
	return Value{typ.common(), ch, flag(Chan)}
}

// MakeMap creates a new map of the specified type.
func MakeMap(typ Type) Value {
	if typ.Kind() != Map {
		panic("reflect.MakeMap of non-map type")
	}
	m := makemap(typ.(*rtype))
	return Value{typ.common(), m, flag(Map)}
}

// Indirect returns the value that v points to.
// If v is a nil pointer, Indirect returns a zero Value.
// If v is not a pointer, Indirect returns v.
func Indirect(v Value) Value {
	if v.Kind() != Ptr {
		return v
	}
	return v.Elem()
}

// ValueOf returns a new Value initialized to the concrete value
// stored in the interface i.  ValueOf(nil) returns the zero Value.
func ValueOf(i interface{}) Value {
	if i == nil {
		return Value{}
	}

	// TODO(rsc): Eliminate this terrible hack.
	// In the call to unpackEface, i.typ doesn't escape,
	// and i.word is an integer.  So it looks like
	// i doesn't escape.  But really it does,
	// because i.word is actually a pointer.
	escapes(i)

	return unpackEface(i)
}

// Zero returns a Value representing the zero value for the specified type.
// The result is different from the zero value of the Value struct,
// which represents no value at all.
// For example, Zero(TypeOf(42)) returns a Value with Kind Int and value 0.
// The returned value is neither addressable nor settable.
func Zero(typ Type) Value {
	if typ == nil {
		panic("reflect: Zero(nil)")
	}
	t := typ.common()
	fl := flag(t.Kind())
	if ifaceIndir(t) {
		return Value{t, unsafe_New(typ.(*rtype)), fl | flagIndir}
	}
	return Value{t, nil, fl}
}

// New returns a Value representing a pointer to a new zero value
// for the specified type.  That is, the returned Value's Type is PtrTo(typ).
func New(typ Type) Value {
	if typ == nil {
		panic("reflect: New(nil)")
	}
	ptr := unsafe_New(typ.(*rtype))
	fl := flag(Ptr)
	return Value{typ.common().ptrTo(), ptr, fl}
}

// NewAt returns a Value representing a pointer to a value of the
// specified type, using p as that pointer.
func NewAt(typ Type, p unsafe.Pointer) Value {
	fl := flag(Ptr)
	return Value{typ.common().ptrTo(), p, fl}
}

// assignTo returns a value v that can be assigned directly to typ.
// It panics if v is not assignable to typ.
// For a conversion to an interface type, target is a suggested scratch space to use.
func (v Value) assignTo(context string, dst *rtype, target unsafe.Pointer) Value {
	if v.flag&flagMethod != 0 {
		v = makeMethodValue(context, v)
	}

	switch {
	case directlyAssignable(dst, v.typ):
		// Overwrite type so that they match.
		// Same memory layout, so no harm done.
		v.typ = dst
		fl := v.flag & (flagRO | flagAddr | flagIndir)
		fl |= flag(dst.Kind())
		return Value{dst, v.ptr, fl}

	case implements(dst, v.typ):
		if target == nil {
			target = unsafe_New(dst)
		}
		x := valueInterface(v, false)
		if dst.NumMethod() == 0 {
			*(*interface{})(target) = x
		} else {
			ifaceE2I(dst, x, target)
		}
		return Value{dst, target, flagIndir | flag(Interface)}
	}

	// Failed.
	panic(context + ": value of type " + v.typ.String() + " is not assignable to type " + dst.String())
}

// Convert returns the value v converted to type t.
// If the usual Go conversion rules do not allow conversion
// of the value v to type t, Convert panics.
func (v Value) Convert(t Type) Value {
	if v.flag&flagMethod != 0 {
		v = makeMethodValue("Convert", v)
	}
	op := convertOp(t.common(), v.typ)
	if op == nil {
		panic("reflect.Value.Convert: value of type " + v.typ.String() + " cannot be converted to type " + t.String())
	}
	return op(v, t)
}

// convertOp returns the function to convert a value of type src
// to a value of type dst. If the conversion is illegal, convertOp returns nil.
func convertOp(dst, src *rtype) func(Value, Type) Value {
	switch src.Kind() {
	case Int, Int8, Int16, Int32, Int64:
		switch dst.Kind() {
		case Int, Int8, Int16, Int32, Int64, Uint, Uint8, Uint16, Uint32, Uint64, Uintptr:
			return cvtInt
		case Float32, Float64:
			return cvtIntFloat
		case String:
			return cvtIntString
		}

	case Uint, Uint8, Uint16, Uint32, Uint64, Uintptr:
		switch dst.Kind() {
		case Int, Int8, Int16, Int32, Int64, Uint, Uint8, Uint16, Uint32, Uint64, Uintptr:
			return cvtUint
		case Float32, Float64:
			return cvtUintFloat
		case String:
			return cvtUintString
		}

	case Float32, Float64:
		switch dst.Kind() {
		case Int, Int8, Int16, Int32, Int64:
			return cvtFloatInt
		case Uint, Uint8, Uint16, Uint32, Uint64, Uintptr:
			return cvtFloatUint
		case Float32, Float64:
			return cvtFloat
		}

	case Complex64, Complex128:
		switch dst.Kind() {
		case Complex64, Complex128:
			return cvtComplex
		}

	case String:
		if dst.Kind() == Slice && dst.Elem().PkgPath() == "" {
			switch dst.Elem().Kind() {
			case Uint8:
				return cvtStringBytes
			case Int32:
				return cvtStringRunes
			}
		}

	case Slice:
		if dst.Kind() == String && src.Elem().PkgPath() == "" {
			switch src.Elem().Kind() {
			case Uint8:
				return cvtBytesString
			case Int32:
				return cvtRunesString
			}
		}
	}

	// dst and src have same underlying type.
	if haveIdenticalUnderlyingType(dst, src) {
		return cvtDirect
	}

	// dst and src are unnamed pointer types with same underlying base type.
	if dst.Kind() == Ptr && dst.Name() == "" &&
		src.Kind() == Ptr && src.Name() == "" &&
		haveIdenticalUnderlyingType(dst.Elem().common(), src.Elem().common()) {
		return cvtDirect
	}

	if implements(dst, src) {
		if src.Kind() == Interface {
			return cvtI2I
		}
		return cvtT2I
	}

	return nil
}

// makeInt returns a Value of type t equal to bits (possibly truncated),
// where t is a signed or unsigned int type.
func makeInt(f flag, bits uint64, t Type) Value {
	typ := t.common()
	ptr := unsafe_New(typ)
	switch typ.size {
	case 1:
		*(*uint8)(unsafe.Pointer(ptr)) = uint8(bits)
	case 2:
		*(*uint16)(unsafe.Pointer(ptr)) = uint16(bits)
	case 4:
		*(*uint32)(unsafe.Pointer(ptr)) = uint32(bits)
	case 8:
		*(*uint64)(unsafe.Pointer(ptr)) = bits
	}
	return Value{typ, ptr, f | flagIndir | flag(typ.Kind())}
}

// makeFloat returns a Value of type t equal to v (possibly truncated to float32),
// where t is a float32 or float64 type.
func makeFloat(f flag, v float64, t Type) Value {
	typ := t.common()
	ptr := unsafe_New(typ)
	switch typ.size {
	case 4:
		*(*float32)(unsafe.Pointer(ptr)) = float32(v)
	case 8:
		*(*float64)(unsafe.Pointer(ptr)) = v
	}
	return Value{typ, ptr, f | flagIndir | flag(typ.Kind())}
}

// makeComplex returns a Value of type t equal to v (possibly truncated to complex64),
// where t is a complex64 or complex128 type.
func makeComplex(f flag, v complex128, t Type) Value {
	typ := t.common()
	ptr := unsafe_New(typ)
	switch typ.size {
	case 8:
		*(*complex64)(unsafe.Pointer(ptr)) = complex64(v)
	case 16:
		*(*complex128)(unsafe.Pointer(ptr)) = v
	}
	return Value{typ, ptr, f | flagIndir | flag(typ.Kind())}
}

func makeString(f flag, v string, t Type) Value {
	ret := New(t).Elem()
	ret.SetString(v)
	ret.flag = ret.flag&^flagAddr | f
	return ret
}

func makeBytes(f flag, v []byte, t Type) Value {
	ret := New(t).Elem()
	ret.SetBytes(v)
	ret.flag = ret.flag&^flagAddr | f
	return ret
}

func makeRunes(f flag, v []rune, t Type) Value {
	ret := New(t).Elem()
	ret.setRunes(v)
	ret.flag = ret.flag&^flagAddr | f
	return ret
}

// These conversion functions are returned by convertOp
// for classes of conversions. For example, the first function, cvtInt,
// takes any value v of signed int type and returns the value converted
// to type t, where t is any signed or unsigned int type.

// convertOp: intXX -> [u]intXX
func cvtInt(v Value, t Type) Value {
	return makeInt(v.flag&flagRO, uint64(v.Int()), t)
}

// convertOp: uintXX -> [u]intXX
func cvtUint(v Value, t Type) Value {
	return makeInt(v.flag&flagRO, v.Uint(), t)
}

// convertOp: floatXX -> intXX
func cvtFloatInt(v Value, t Type) Value {
	return makeInt(v.flag&flagRO, uint64(int64(v.Float())), t)
}

// convertOp: floatXX -> uintXX
func cvtFloatUint(v Value, t Type) Value {
	return makeInt(v.flag&flagRO, uint64(v.Float()), t)
}

// convertOp: intXX -> floatXX
func cvtIntFloat(v Value, t Type) Value {
	return makeFloat(v.flag&flagRO, float64(v.Int()), t)
}

// convertOp: uintXX -> floatXX
func cvtUintFloat(v Value, t Type) Value {
	return makeFloat(v.flag&flagRO, float64(v.Uint()), t)
}

// convertOp: floatXX -> floatXX
func cvtFloat(v Value, t Type) Value {
	return makeFloat(v.flag&flagRO, v.Float(), t)
}

// convertOp: complexXX -> complexXX
func cvtComplex(v Value, t Type) Value {
	return makeComplex(v.flag&flagRO, v.Complex(), t)
}

// convertOp: intXX -> string
func cvtIntString(v Value, t Type) Value {
	return makeString(v.flag&flagRO, string(v.Int()), t)
}

// convertOp: uintXX -> string
func cvtUintString(v Value, t Type) Value {
	return makeString(v.flag&flagRO, string(v.Uint()), t)
}

// convertOp: []byte -> string
func cvtBytesString(v Value, t Type) Value {
	return makeString(v.flag&flagRO, string(v.Bytes()), t)
}

// convertOp: string -> []byte
func cvtStringBytes(v Value, t Type) Value {
	return makeBytes(v.flag&flagRO, []byte(v.String()), t)
}

// convertOp: []rune -> string
func cvtRunesString(v Value, t Type) Value {
	return makeString(v.flag&flagRO, string(v.runes()), t)
}

// convertOp: string -> []rune
func cvtStringRunes(v Value, t Type) Value {
	return makeRunes(v.flag&flagRO, []rune(v.String()), t)
}

// convertOp: direct copy
func cvtDirect(v Value, typ Type) Value {
	f := v.flag
	t := typ.common()
	ptr := v.ptr
	if f&flagAddr != 0 {
		// indirect, mutable word - make a copy
		c := unsafe_New(t)
		memmove(c, ptr, t.size)
		ptr = c
		f &^= flagAddr
	}
	return Value{t, ptr, v.flag&flagRO | f} // v.flag&flagRO|f == f?
}

// convertOp: concrete -> interface
func cvtT2I(v Value, typ Type) Value {
	target := unsafe_New(typ.common())
	x := valueInterface(v, false)
	if typ.NumMethod() == 0 {
		*(*interface{})(target) = x
	} else {
		ifaceE2I(typ.(*rtype), x, target)
	}
	return Value{typ.common(), target, v.flag&flagRO | flagIndir | flag(Interface)}
}

// convertOp: interface -> interface
func cvtI2I(v Value, typ Type) Value {
	if v.IsNil() {
		ret := Zero(typ)
		ret.flag |= v.flag & flagRO
		return ret
	}
	return cvtT2I(v.Elem(), typ)
}

// implemented in ../runtime
func chancap(ch unsafe.Pointer) int
func chanclose(ch unsafe.Pointer)
func chanlen(ch unsafe.Pointer) int

//go:noescape
func chanrecv(t *rtype, ch unsafe.Pointer, nb bool, val unsafe.Pointer) (selected, received bool)

//go:noescape
func chansend(t *rtype, ch unsafe.Pointer, val unsafe.Pointer, nb bool) bool

func makechan(typ *rtype, size uint64) (ch unsafe.Pointer)
func makemap(t *rtype) (m unsafe.Pointer)
func mapaccess(t *rtype, m unsafe.Pointer, key unsafe.Pointer) (val unsafe.Pointer)
func mapassign(t *rtype, m unsafe.Pointer, key, val unsafe.Pointer)
func mapdelete(t *rtype, m unsafe.Pointer, key unsafe.Pointer)
func mapiterinit(t *rtype, m unsafe.Pointer) unsafe.Pointer
func mapiterkey(it unsafe.Pointer) (key unsafe.Pointer)
func mapiternext(it unsafe.Pointer)
func maplen(m unsafe.Pointer) int
func call(fn, arg unsafe.Pointer, n uint32, retoffset uint32)

func ifaceE2I(t *rtype, src interface{}, dst unsafe.Pointer)

//go:noescape
func memmove(adst, asrc unsafe.Pointer, n uintptr)

// Dummy annotation marking that the value x escapes,
// for use in cases where the reflect code is so clever that
// the compiler cannot follow.
func escapes(x interface{}) {
	if dummy.b {
		dummy.x = x
	}
}

var dummy struct {
	b bool
	x interface{}
}<|MERGE_RESOLUTION|>--- conflicted
+++ resolved
@@ -10,10 +10,6 @@
 	"unsafe"
 )
 
-<<<<<<< HEAD
-const bigEndian = runtime.GOARCH == "power64" // can be smarter if we find more big-endian machines
-=======
->>>>>>> af3868f1
 const ptrSize = unsafe.Sizeof((*byte)(nil))
 const cannotSet = "cannot set value obtained from unexported struct field"
 
